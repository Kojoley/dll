--- conflicted
+++ resolved
@@ -102,7 +102,6 @@
     smart_library(const boost::filesystem::path& lib_path, load_mode::type mode, boost::system::error_code& ec) {
         load(lib_path, mode, ec);
     }
-<<<<<<< HEAD
     /*!
      * copy a smart_library object.
      *
@@ -157,15 +156,6 @@
     *
     * \throw Nothing.
     */
-=======
-
-    //! \copydoc shared_library::shared_library(BOOST_RV_REF(smart_library) lib)
-    smart_library(BOOST_RV_REF(smart_library) lib) BOOST_NOEXCEPT // Move ctor
-        : _lib(boost::move(static_cast<shared_library&>(lib._lib))), _storage(boost::move(lib._storage))
-    {}
-
-    //! \copydoc shared_library::~shared_library()
->>>>>>> 2c203179
     ~smart_library() BOOST_NOEXCEPT {};
 
     //! \copydoc shared_library::load(const boost::filesystem::path& lib_path, load_mode::type mode = load_mode::default_mode)
