// Copyright 2014 Renato Tegon Forti, Antony Polukhin.
// Copyright 2015-2018 Antony Polukhin.
//
// Distributed under the Boost Software License, Version 1.0.
// (See accompanying file LICENSE_1_0.txt
// or copy at http://www.boost.org/LICENSE_1_0.txt)

#ifndef BOOST_DLL_SHARED_LIBRARY_IMPL_HPP
#define BOOST_DLL_SHARED_LIBRARY_IMPL_HPP

#include <boost/dll/config.hpp>
#include <boost/dll/shared_library_load_mode.hpp>
#include <boost/dll/detail/posix/path_from_handle.hpp>
#include <boost/dll/detail/posix/program_location_impl.hpp>

#include <boost/move/utility.hpp>
#include <boost/swap.hpp>
#include <boost/predef/os.h>

#include <dlfcn.h>
#include <cstring> // strncmp
#if !BOOST_OS_MACOS && !BOOST_OS_IOS && !BOOST_OS_QNX
#   include <link.h>
#elif BOOST_OS_QNX
// QNX's copy of <elf.h> and <link.h> reside in sys folder
#   include <sys/link.h>
#endif

#ifdef BOOST_HAS_PRAGMA_ONCE
# pragma once
#endif

namespace boost { namespace dll { namespace detail {

class shared_library_impl {

    BOOST_MOVABLE_BUT_NOT_COPYABLE(shared_library_impl)

public:
    typedef void* native_handle_t;

    shared_library_impl() BOOST_NOEXCEPT
        : handle_(NULL)
    {}

    ~shared_library_impl() BOOST_NOEXCEPT {
        unload();
    }

    shared_library_impl(BOOST_RV_REF(shared_library_impl) sl) BOOST_NOEXCEPT
        : handle_(sl.handle_)
    {
        sl.handle_ = NULL;
    }

    shared_library_impl & operator=(BOOST_RV_REF(shared_library_impl) sl) BOOST_NOEXCEPT {
        swap(sl);
        return *this;
    }

<<<<<<< HEAD
    static boost::filesystem::path decorate(const boost::filesystem::path & sl) {
        boost::filesystem::path actual_path = (
            std::strncmp(sl.filename().string().c_str(), "lib", 3)
            ? (sl.has_parent_path() ? sl.parent_path() / L"lib" : L"lib").native() + sl.filename().native()
            : sl
        );
        actual_path += suffix();
        return actual_path;
    }

    void load(boost::filesystem::path sl, load_mode::type mode, boost::system::error_code &ec) {
=======
    void load(boost::dll::fs::path sl, load_mode::type mode, boost::dll::fs::error_code &ec) {
>>>>>>> 5bac889e
        typedef int native_mode_t;
        unload();

        // Do not allow opening NULL paths. User must use program_location() instead
        if (sl.empty()) {
            boost::dll::detail::reset_dlerror();
            ec = boost::dll::fs::make_error_code(
                boost::dll::fs::errc::bad_file_descriptor
            );

            return;
        }

        // Fixing modes
        if (!(mode & load_mode::rtld_now)) {
            mode |= load_mode::rtld_lazy;
        }

        if (!(mode & load_mode::rtld_global)) {
            mode |= load_mode::rtld_local;
        }

#if BOOST_OS_LINUX || BOOST_OS_ANDROID
        if (!sl.has_parent_path() && !(mode & load_mode::search_system_folders)) {
            sl = "." / sl;
        }
#else
        if (!sl.is_absolute() && !(mode & load_mode::search_system_folders)) {
            boost::dll::fs::error_code current_path_ec;
            boost::dll::fs::path prog_loc = boost::dll::fs::current_path(current_path_ec);
            if (!current_path_ec) {
                prog_loc /= sl;
                sl.swap(prog_loc);
            }
        }
#endif

        mode &= ~load_mode::search_system_folders;

        // Trying to open with appended decorations
        if (!!(mode & load_mode::append_decorations)) {
            mode &= ~load_mode::append_decorations;

<<<<<<< HEAD
            boost::filesystem::path actual_path = decorate(sl);
=======
            boost::dll::fs::path actual_path = (
                std::strncmp(sl.filename().string().c_str(), "lib", 3)
                ? boost::dll::fs::path((sl.has_parent_path() ? sl.parent_path() / L"lib" : L"lib").native() + sl.filename().native())
                : sl
            );
            actual_path += suffix();
>>>>>>> 5bac889e

            handle_ = dlopen(actual_path.c_str(), static_cast<native_mode_t>(mode));
            if (handle_) {
                boost::dll::detail::reset_dlerror();
                return;
            }
            boost::system::error_code prog_loc_err;
            boost::filesystem::path loc = boost::dll::detail::program_location_impl(prog_loc_err);
            if (boost::filesystem::exists(actual_path) && !boost::filesystem::equivalent(sl, loc, prog_loc_err)) {
                // decorated path exists : current error is not a bad file descriptor and we are not trying to load the executable itself
                ec = boost::system::error_code(
                    boost::system::errc::executable_format_error,
                    boost::system::generic_category()
                );
                return;
            }
        }

        // Opening by exactly specified path
        handle_ = dlopen(sl.c_str(), static_cast<native_mode_t>(mode));
        if (handle_) {
            boost::dll::detail::reset_dlerror();
            return;
        }

        ec = boost::dll::fs::make_error_code(
            boost::dll::fs::errc::bad_file_descriptor
        );

        // Maybe user wanted to load the executable itself? Checking...
        // We assume that usually user wants to load a dynamic library not the executable itself, that's why
        // we try this only after traditional load fails.
<<<<<<< HEAD
        boost::system::error_code prog_loc_err;
        boost::filesystem::path loc = boost::dll::detail::program_location_impl(prog_loc_err);
        if (!prog_loc_err && boost::filesystem::equivalent(sl, loc, prog_loc_err) && !prog_loc_err) {
            // As is known the function dlopen() loads the dynamic library file
            // named by the null-terminated string filename and returns an opaque
            // "handle" for the dynamic library. If filename is NULL, then the
=======
        boost::dll::fs::error_code prog_loc_err;
        boost::dll::fs::path loc = boost::dll::detail::program_location_impl(prog_loc_err);
        if (!prog_loc_err && boost::dll::fs::equivalent(sl, loc, prog_loc_err) && !prog_loc_err) {
            // As is known the function dlopen() loads the dynamic library file 
            // named by the null-terminated string filename and returns an opaque 
            // "handle" for the dynamic library. If filename is NULL, then the 
>>>>>>> 5bac889e
            // returned handle is for the main program.
            ec.clear();
            boost::dll::detail::reset_dlerror();
            handle_ = dlopen(NULL, static_cast<native_mode_t>(mode));
            if (!handle_) {
                ec = boost::dll::fs::make_error_code(
                    boost::dll::fs::errc::bad_file_descriptor
                );
            }
        }
    }

    bool is_loaded() const BOOST_NOEXCEPT {
        return (handle_ != 0);
    }

    void unload() BOOST_NOEXCEPT {
        if (!is_loaded()) {
            return;
        }

        dlclose(handle_);
        handle_ = 0;
    }

    void swap(shared_library_impl& rhs) BOOST_NOEXCEPT {
        boost::swap(handle_, rhs.handle_);
    }

    boost::dll::fs::path full_module_path(boost::dll::fs::error_code &ec) const {
        return boost::dll::detail::path_from_handle(handle_, ec);
    }

    static boost::dll::fs::path suffix() {
        // https://sourceforge.net/p/predef/wiki/OperatingSystems/
#if BOOST_OS_MACOS || BOOST_OS_IOS
        return ".dylib";
#else
        return ".so";
#endif
    }

    void* symbol_addr(const char* sb, boost::dll::fs::error_code &ec) const BOOST_NOEXCEPT {
        // dlsym - obtain the address of a symbol from a dlopen object
        void* const symbol = dlsym(handle_, sb);
        if (symbol == NULL) {
            ec = boost::dll::fs::make_error_code(
                boost::dll::fs::errc::invalid_seek
            );
        }

        // If handle does not refer to a valid object opened by dlopen(),
        // or if the named symbol cannot be found within any of the objects
        // associated with handle, dlsym() shall return NULL.
        // More detailed diagnostic information shall be available through dlerror().

        return symbol;
    }

    native_handle_t native() const BOOST_NOEXCEPT {
        return handle_;
    }

private:
    native_handle_t         handle_;
};

}}} // boost::dll::detail

#endif // BOOST_DLL_SHARED_LIBRARY_IMPL_HPP<|MERGE_RESOLUTION|>--- conflicted
+++ resolved
@@ -58,21 +58,18 @@
         return *this;
     }
 
-<<<<<<< HEAD
-    static boost::filesystem::path decorate(const boost::filesystem::path & sl) {
-        boost::filesystem::path actual_path = (
+
+    static boost::dll::fs::path decorate(const boost::dll::fs::path & sl) {
+        boost::dll::fs::path actual_path = (
             std::strncmp(sl.filename().string().c_str(), "lib", 3)
-            ? (sl.has_parent_path() ? sl.parent_path() / L"lib" : L"lib").native() + sl.filename().native()
+            ? boost::dll::fs::path((sl.has_parent_path() ? sl.parent_path() / L"lib" : L"lib").native() + sl.filename().native())
             : sl
         );
         actual_path += suffix();
         return actual_path;
     }
 
-    void load(boost::filesystem::path sl, load_mode::type mode, boost::system::error_code &ec) {
-=======
     void load(boost::dll::fs::path sl, load_mode::type mode, boost::dll::fs::error_code &ec) {
->>>>>>> 5bac889e
         typedef int native_mode_t;
         unload();
 
@@ -116,29 +113,18 @@
         if (!!(mode & load_mode::append_decorations)) {
             mode &= ~load_mode::append_decorations;
 
-<<<<<<< HEAD
-            boost::filesystem::path actual_path = decorate(sl);
-=======
-            boost::dll::fs::path actual_path = (
-                std::strncmp(sl.filename().string().c_str(), "lib", 3)
-                ? boost::dll::fs::path((sl.has_parent_path() ? sl.parent_path() / L"lib" : L"lib").native() + sl.filename().native())
-                : sl
-            );
-            actual_path += suffix();
->>>>>>> 5bac889e
-
+            boost::dll::fs::path actual_path = decorate(sl);
             handle_ = dlopen(actual_path.c_str(), static_cast<native_mode_t>(mode));
             if (handle_) {
                 boost::dll::detail::reset_dlerror();
                 return;
             }
-            boost::system::error_code prog_loc_err;
-            boost::filesystem::path loc = boost::dll::detail::program_location_impl(prog_loc_err);
-            if (boost::filesystem::exists(actual_path) && !boost::filesystem::equivalent(sl, loc, prog_loc_err)) {
+            boost::dll::fs::error_code prog_loc_err;
+            boost::dll::fs::path loc = boost::dll::detail::program_location_impl(prog_loc_err);
+            if (boost::dll::fs::exists(actual_path) && !boost::dll::fs::equivalent(sl, loc, prog_loc_err)) {
                 // decorated path exists : current error is not a bad file descriptor and we are not trying to load the executable itself
-                ec = boost::system::error_code(
-                    boost::system::errc::executable_format_error,
-                    boost::system::generic_category()
+                ec = boost::dll::fs::make_error_code(
+                    boost::dll::fs::errc::executable_format_error
                 );
                 return;
             }
@@ -158,21 +144,12 @@
         // Maybe user wanted to load the executable itself? Checking...
         // We assume that usually user wants to load a dynamic library not the executable itself, that's why
         // we try this only after traditional load fails.
-<<<<<<< HEAD
-        boost::system::error_code prog_loc_err;
-        boost::filesystem::path loc = boost::dll::detail::program_location_impl(prog_loc_err);
-        if (!prog_loc_err && boost::filesystem::equivalent(sl, loc, prog_loc_err) && !prog_loc_err) {
+        boost::dll::fs::error_code prog_loc_err;
+        boost::dll::fs::path loc = boost::dll::detail::program_location_impl(prog_loc_err);
+        if (!prog_loc_err && boost::dll::fs::equivalent(sl, loc, prog_loc_err) && !prog_loc_err) {
             // As is known the function dlopen() loads the dynamic library file
             // named by the null-terminated string filename and returns an opaque
             // "handle" for the dynamic library. If filename is NULL, then the
-=======
-        boost::dll::fs::error_code prog_loc_err;
-        boost::dll::fs::path loc = boost::dll::detail::program_location_impl(prog_loc_err);
-        if (!prog_loc_err && boost::dll::fs::equivalent(sl, loc, prog_loc_err) && !prog_loc_err) {
-            // As is known the function dlopen() loads the dynamic library file 
-            // named by the null-terminated string filename and returns an opaque 
-            // "handle" for the dynamic library. If filename is NULL, then the 
->>>>>>> 5bac889e
             // returned handle is for the main program.
             ec.clear();
             boost::dll::detail::reset_dlerror();
