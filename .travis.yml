# Use, modification, and distribution are
# subject to the Boost Software License, Version 1.0. (See accompanying
# file LICENSE_1_0.txt or copy at http://www.boost.org/LICENSE_1_0.txt)
#
# Copyright Antony Polukhin 2014-2018.

#
# See https://svn.boost.org/trac/boost/wiki/TravisCoverals for description of this file
# and how it can be used with Boost libraries.
#
# File revision #9 (DIFF)

sudo: false
language: cpp
os: linux

env:
<<<<<<< HEAD
  global:
    # Autodetect Boost branch by using the following code: - BOOST_BRANCH=$TRAVIS_BRANCH
    # or just directly specify it
    - BOOST_BRANCH=develop && [ "$TRAVIS_BRANCH" == "master" ] && BOOST_BRANCH=master || true

    # Files, which coverage results must be ignored (files from other projects).
    # Example: - IGNORE_COVERAGE='*/boost/progress.hpp */filesystem/src/*'
    - IGNORE_COVERAGE=''

    # boost-local/libs/ folder to put this library into. This may be useful, if you're for example running Travis
    # from `Boost.DLL` repo while Boost already has `dll` and with to replace `dll` with content of`Boost.DLL`.
    #
    # Otherwise just leave the default value - BOOST_LIBS_FOLDER=$(basename $TRAVIS_BUILD_DIR)
    - BOOST_LIBS_FOLDER=dll # DIFF

    # Global options for sanitizers
    - UBSAN_OPTIONS=print_stacktrace=1
    - LSAN_OPTIONS=verbosity=1:log_threads=1

# `--coverage` flags required to generate coverage info for Coveralls
matrix:
  include:
    - env: B2_ARGS='cxxstd=98,03,11,14,1y toolset=gcc-6 cxxflags="--coverage -fsanitize=address,leak,undefined -fno-sanitize-recover=undefined -DBOOST_TRAVISCI_BUILD -fno-rtti" linkflags="--coverage -lasan -lubsan" "testing.launcher=LD_PRELOAD=/usr/lib/x86_64-linux-gnu/libasan.so.3"'
      name: "GCC-6, no RTTI"
      addons:
        apt:
          sources: ubuntu-toolchain-r-test
          packages: g++-6

    # UBSAN complains on vtables and fails. No ',undefined -fno-sanitize-recover=undefined' flags!
    - env: B2_ARGS='cxxstd=98,03,11,14,1z toolset=gcc-8 visibility=global cxxflags="--coverage -fsanitize=address,leak -DBOOST_TRAVISCI_BUILD" linkflags="--coverage  -lasan" "testing.launcher=LD_PRELOAD=/usr/lib/x86_64-linux-gnu/libasan.so.5"'
      name: "GCC-8"
      sudo: required # Required by leak sanitizer
      addons:
        apt:
          sources: ubuntu-toolchain-r-test
          packages: g++-8

    - env: B2_ARGS='cxxstd=98,0x toolset=gcc-4.6 cxxflags="--coverage -DBOOST_TRAVISCI_BUILD" linkflags="--coverage"'
      name: "GCC-4.6"
      addons:
        apt:
          sources: ubuntu-toolchain-r-test
          packages: g++-4.6

#    - env: B2_ARGS='cxxstd=98,03,11,14,1y toolset=gcc-8 cxxflags="--coverage -fsanitize=address,leak,undefined -fno-sanitize-recover=undefined -DBOOST_TRAVISCI_BUILD -fno-exceptions" linkflags="--coverage -lasan -lubsan"'
#      name: "GCC-8, no exceptions"
#      sudo: required # Required by leak sanitizer
#      addons:
#        apt:
#          sources: ubuntu-toolchain-r-test
#          packages: g++-8

    # `-fsanitize=enum` causes "boost/dll/shared_library_load_mode.hpp:226:19: runtime error: load of value 4278190079, which is not a valid value for type 'boost::dll::load_mode::type'"
    # `--coverage` causes SegFailts after passing the tests and exiting main().
    # Link problems with ASAN
    - env: B2_ARGS='cxxstd=98,03,11,14,1z toolset=clang-5 cxxflags="-DBOOST_TRAVISCI_BUILD"'
      name: "Clang-5"
      addons:
        apt:
          sources: llvm-toolchain-trusty-5.0
          packages: clang-5.0

    # `--coverage` causes SegFailts after passing the tests and exiting main().
    # Link problems with ASAN
    - env: B2_ARGS='cxxstd=03,11,14 toolset=clang-libc++ cxxflags="-DBOOST_TRAVISCI_BUILD"'
      name: "Clang-3.8, libc++"
      addons:
        apt:
          packages: libc++-dev
=======
    global:
        # Autodetect Boost branch by using the following code: - BRANCH_TO_TEST=$TRAVIS_BRANCH
        # or just directly specify it
        - BRANCH_TO_TEST=develop
        #$TRAVIS_BRANCH

        # Files, which coverage results must be ignored (files from other projects).
        # Example: - IGNORE_COVERAGE='*/boost/progress.hpp */filesystem/src/*'
        - IGNORE_COVERAGE='*/detail/pe_info.hpp */detail/macho_info.hpp */boost/progress.hpp */src/unique_path.cpp */src/codecvt_error_category.cpp */src/portability.cpp */src/operations.cpp */src/path.cpp */src/path_traits.cpp'

        # Explicitly remove the following library from Boost. This may be useful, if you're for example running Travis
        # from `Boost.DLL` repo, while Boost already has `dll`.
        #
        # By default is eaual to - BOOST_REMOVE=`basename $TRAVIS_BUILD_DIR`
        # This will force to use local repo content, instead of the Boost's default
        - BOOST_REMOVE=dll

    matrix:
        # Note that "--coverage -fsanitize=address,leak,undefined -DBOOST_TRAVISCI_BUILD" are added automatically lower in code
        - CXX_FLAGS="-std=c++98" LINK_FLAGS="" TOOLSET=gcc-6
        - CXX_FLAGS="-std=c++17 -DBOOST_STACKTRACE_USE_STD" LINK_FLAGS="-lstd-fs" TOOLSET=gcc-8
        - CXX_FLAGS="-std=c++17" LINK_FLAGS="" TOOLSET=gcc-8
        - CXX_FLAGS="-std=c++11" LINK_FLAGS="" TOOLSET=gcc-6
        - CXX_FLAGS="-std=c++1y" LINK_FLAGS="" TOOLSET=gcc-6
        #- CXX_FLAGS="-std=c++11 -stdlib=libc++" LINK_FLAGS="-stdlib=libc++" TOOLSET=clang
        #- CXX_FLAGS="-std=c++1y -stdlib=libc++" LINK_FLAGS="-stdlib=libc++" TOOLSET=clang
>>>>>>> 5bac889e

###############################################################################################################
# From this point and below code is same for all the Boost libs
###############################################################################################################

# Installing additional tools
addons:
  apt:
    sources: git-core
    packages:
    - git
    - python-yaml
<<<<<<< HEAD
=======
    - gcc-6
    - g++-6
    - g++-8
    - clang
    - libc++-dev
>>>>>>> 5bac889e

before_install:
  # Cloning minimal set of Boost libraries
  - BOOST=$HOME/boost-local
  - git clone -b $BOOST_BRANCH --depth 1 https://github.com/boostorg/boost.git $BOOST
  - cd $BOOST
  - git submodule update --init --depth 1 tools/build tools/boostdep

  # Replacing Boost module with this project and installing Boost dependencies
  - echo "Testing $BOOST/libs/$BOOST_LIBS_FOLDER moved from $TRAVIS_BUILD_DIR, branch $BOOST_BRANCH"
  - rm -rf $BOOST/libs/$BOOST_LIBS_FOLDER || true
  - mv $TRAVIS_BUILD_DIR $BOOST/libs/$BOOST_LIBS_FOLDER
  - python tools/boostdep/depinst/depinst.py --git_args "--depth 1 --jobs 2" $BOOST_LIBS_FOLDER
  - git status

  # Adding missing toolsets and preparing Boost headers
  - ./bootstrap.sh
  - ./b2 headers
  - |-
    echo "using gcc ;" >> ~/user-config.jam
    echo "using clang ;" >> ~/user-config.jam
    echo "using clang : 3.8 : clang++-3.8 ;" >> ~/user-config.jam
    echo "using clang : 4 : clang++-4.0 ;" >> ~/user-config.jam
    echo "using clang : 5 : clang++-5.0 ;" >> ~/user-config.jam
    echo "using clang : 6 : clang++-6.0 ;" >> ~/user-config.jam
    echo "using clang : 7 : clang++-7.0 ;" >> ~/user-config.jam
    echo "using clang : 8 : clang++-8.0 ;" >> ~/user-config.jam
    echo "using clang : libc++ : clang++-libc++ ;" >> ~/user-config.jam
  - cd $BOOST/libs/$BOOST_LIBS_FOLDER/test/

script:
  - sh -c "../../../b2 -j2 $B2_ARGS"

after_success:
<<<<<<< HEAD
  # Copying Coveralls data to a separate folder
  - mkdir -p $TRAVIS_BUILD_DIR/coverals
  - find ../../../bin.v2/ -name "*.gcda" -exec cp "{}" $TRAVIS_BUILD_DIR/coverals/ \;
  - find ../../../bin.v2/ -name "*.gcno" -exec cp "{}" $TRAVIS_BUILD_DIR/coverals/ \;
  - find ../../../bin.v2/ -name "*.da" -exec cp "{}" $TRAVIS_BUILD_DIR/coverals/ \;
  - find ../../../bin.v2/ -name "*.no" -exec cp "{}" $TRAVIS_BUILD_DIR/coverals/ \;
  - wget https://github.com/linux-test-project/lcov/archive/v1.12.zip
  - unzip v1.12.zip
  - LCOV="`pwd`/lcov-1.12/bin/lcov --gcov-tool gcov-6"

  # Preparing Coveralls data by changind data format to a readable one
  - echo "$LCOV --directory $TRAVIS_BUILD_DIR/coverals --base-directory `pwd` --capture --output-file $TRAVIS_BUILD_DIR/coverals/coverage.info"
  - $LCOV --directory $TRAVIS_BUILD_DIR/coverals --base-directory `pwd` --capture --output-file $TRAVIS_BUILD_DIR/coverals/coverage.info

  # ... erasing /test/ /example/ folder data
  - cd $BOOST
  - $LCOV --remove $TRAVIS_BUILD_DIR/coverals/coverage.info "/usr*" "*/$BOOST_LIBS_FOLDER/test/*" $IGNORE_COVERAGE "*/$BOOST_LIBS_FOLDER/tests/*" "*/$BOOST_LIBS_FOLDER/examples/*" "*/$BOOST_LIBS_FOLDER/example/*" -o $TRAVIS_BUILD_DIR/coverals/coverage.info

  # ... erasing data that is not related to this project directly
  - OTHER_LIBS=`grep "submodule .*" .gitmodules | sed 's/\[submodule\ "\(.*\)"\]/"\*\/boost\/\1\.hpp" "\*\/boost\/\1\/\*"/g'| sed "/\"\*\/boost\/$BOOST_LIBS_FOLDER\/\*\"/d" | sed ':a;N;$!ba;s/\n/ /g'`
  - echo $OTHER_LIBS
  - eval "$LCOV --remove $TRAVIS_BUILD_DIR/coverals/coverage.info $OTHER_LIBS -o $TRAVIS_BUILD_DIR/coverals/coverage.info"

  # Sending data to Coveralls
  - cd $TRAVIS_BUILD_DIR
  - gem install coveralls-lcov
  - coveralls-lcov coverals/coverage.info
=======
    # Copying Coveralls data to a separate folder
    - mkdir -p $TRAVIS_BUILD_DIR/coverals
    - find ../../../bin.v2/ -name "*.gcda" -exec cp "{}" $TRAVIS_BUILD_DIR/coverals/ \;
    - find ../../../bin.v2/ -name "*.gcno" -exec cp "{}" $TRAVIS_BUILD_DIR/coverals/ \;
    - find ../../../bin.v2/ -name "*.da" -exec cp "{}" $TRAVIS_BUILD_DIR/coverals/ \;
    - find ../../../bin.v2/ -name "*.no" -exec cp "{}" $TRAVIS_BUILD_DIR/coverals/ \;
    - wget https://github.com/linux-test-project/lcov/archive/v1.12.zip
    - unzip v1.12.zip
    - LCOV="`pwd`/lcov-1.12/bin/lcov --gcov-tool gcov-6"
>>>>>>> 5bac889e
<|MERGE_RESOLUTION|>--- conflicted
+++ resolved
@@ -15,7 +15,6 @@
 os: linux
 
 env:
-<<<<<<< HEAD
   global:
     # Autodetect Boost branch by using the following code: - BOOST_BRANCH=$TRAVIS_BRANCH
     # or just directly specify it
@@ -54,6 +53,15 @@
           sources: ubuntu-toolchain-r-test
           packages: g++-8
 
+    # UBSAN complains on vtables and fails. No ',undefined -fno-sanitize-recover=undefined' flags!
+    - env: B2_ARGS='cxxstd=17,2a toolset=gcc-8 visibility=global cxxflags="-DBOOST_STACKTRACE_USE_STD --coverage -fsanitize=address,leak -DBOOST_TRAVISCI_BUILD" linkflags="--coverage -lstdc++fs -lasan" "testing.launcher=LD_PRELOAD=/usr/lib/x86_64-linux-gnu/libasan.so.5"'
+      name: "GCC-8, C++ Standard FS"
+      sudo: required # Required by leak sanitizer
+      addons:
+        apt:
+          sources: ubuntu-toolchain-r-test
+          packages: g++-8
+
     - env: B2_ARGS='cxxstd=98,0x toolset=gcc-4.6 cxxflags="--coverage -DBOOST_TRAVISCI_BUILD" linkflags="--coverage"'
       name: "GCC-4.6"
       addons:
@@ -86,34 +94,6 @@
       addons:
         apt:
           packages: libc++-dev
-=======
-    global:
-        # Autodetect Boost branch by using the following code: - BRANCH_TO_TEST=$TRAVIS_BRANCH
-        # or just directly specify it
-        - BRANCH_TO_TEST=develop
-        #$TRAVIS_BRANCH
-
-        # Files, which coverage results must be ignored (files from other projects).
-        # Example: - IGNORE_COVERAGE='*/boost/progress.hpp */filesystem/src/*'
-        - IGNORE_COVERAGE='*/detail/pe_info.hpp */detail/macho_info.hpp */boost/progress.hpp */src/unique_path.cpp */src/codecvt_error_category.cpp */src/portability.cpp */src/operations.cpp */src/path.cpp */src/path_traits.cpp'
-
-        # Explicitly remove the following library from Boost. This may be useful, if you're for example running Travis
-        # from `Boost.DLL` repo, while Boost already has `dll`.
-        #
-        # By default is eaual to - BOOST_REMOVE=`basename $TRAVIS_BUILD_DIR`
-        # This will force to use local repo content, instead of the Boost's default
-        - BOOST_REMOVE=dll
-
-    matrix:
-        # Note that "--coverage -fsanitize=address,leak,undefined -DBOOST_TRAVISCI_BUILD" are added automatically lower in code
-        - CXX_FLAGS="-std=c++98" LINK_FLAGS="" TOOLSET=gcc-6
-        - CXX_FLAGS="-std=c++17 -DBOOST_STACKTRACE_USE_STD" LINK_FLAGS="-lstd-fs" TOOLSET=gcc-8
-        - CXX_FLAGS="-std=c++17" LINK_FLAGS="" TOOLSET=gcc-8
-        - CXX_FLAGS="-std=c++11" LINK_FLAGS="" TOOLSET=gcc-6
-        - CXX_FLAGS="-std=c++1y" LINK_FLAGS="" TOOLSET=gcc-6
-        #- CXX_FLAGS="-std=c++11 -stdlib=libc++" LINK_FLAGS="-stdlib=libc++" TOOLSET=clang
-        #- CXX_FLAGS="-std=c++1y -stdlib=libc++" LINK_FLAGS="-stdlib=libc++" TOOLSET=clang
->>>>>>> 5bac889e
 
 ###############################################################################################################
 # From this point and below code is same for all the Boost libs
@@ -126,14 +106,6 @@
     packages:
     - git
     - python-yaml
-<<<<<<< HEAD
-=======
-    - gcc-6
-    - g++-6
-    - g++-8
-    - clang
-    - libc++-dev
->>>>>>> 5bac889e
 
 before_install:
   # Cloning minimal set of Boost libraries
@@ -168,7 +140,6 @@
   - sh -c "../../../b2 -j2 $B2_ARGS"
 
 after_success:
-<<<<<<< HEAD
   # Copying Coveralls data to a separate folder
   - mkdir -p $TRAVIS_BUILD_DIR/coverals
   - find ../../../bin.v2/ -name "*.gcda" -exec cp "{}" $TRAVIS_BUILD_DIR/coverals/ \;
@@ -196,14 +167,3 @@
   - cd $TRAVIS_BUILD_DIR
   - gem install coveralls-lcov
   - coveralls-lcov coverals/coverage.info
-=======
-    # Copying Coveralls data to a separate folder
-    - mkdir -p $TRAVIS_BUILD_DIR/coverals
-    - find ../../../bin.v2/ -name "*.gcda" -exec cp "{}" $TRAVIS_BUILD_DIR/coverals/ \;
-    - find ../../../bin.v2/ -name "*.gcno" -exec cp "{}" $TRAVIS_BUILD_DIR/coverals/ \;
-    - find ../../../bin.v2/ -name "*.da" -exec cp "{}" $TRAVIS_BUILD_DIR/coverals/ \;
-    - find ../../../bin.v2/ -name "*.no" -exec cp "{}" $TRAVIS_BUILD_DIR/coverals/ \;
-    - wget https://github.com/linux-test-project/lcov/archive/v1.12.zip
-    - unzip v1.12.zip
-    - LCOV="`pwd`/lcov-1.12/bin/lcov --gcov-tool gcov-6"
->>>>>>> 5bac889e
