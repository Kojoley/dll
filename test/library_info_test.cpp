--- conflicted
+++ resolved
@@ -21,9 +21,6 @@
 
 int main(int argc, char* argv[])
 {
-<<<<<<< HEAD
-
-=======
     boost::filesystem::path shared_library_path = b2_workarounds::first_lib_from_argv(argc, argv);
     BOOST_TEST(shared_library_path.string().find("test_library") != std::string::npos);
 
@@ -59,7 +56,6 @@
     symb = self_info.symbols("boostdll");
     std::copy(symb.begin(), symb.end(), std::ostream_iterator<std::string>(std::cout, "\n"));
     BOOST_TEST(std::find(symb.begin(), symb.end(), "create_plugin") != symb.end());
->>>>>>> aa82c1f6
 
     return boost::report_errors();
 }