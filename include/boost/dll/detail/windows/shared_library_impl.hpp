// Copyright 2014 Renato Tegon Forti, Antony Polukhin.
<<<<<<< HEAD
// Copyright 2015-2019 Antony Polukhin.
=======
// Copyright 2015-2018 Antony Polukhin.
>>>>>>> 5bac889e
//
// Distributed under the Boost Software License, Version 1.0.
// (See accompanying file LICENSE_1_0.txt
// or copy at http://www.boost.org/LICENSE_1_0.txt)

#ifndef BOOST_DLL_SHARED_LIBRARY_IMPL_HPP
#define BOOST_DLL_SHARED_LIBRARY_IMPL_HPP

#include <boost/dll/config.hpp>
#include <boost/dll/shared_library_load_mode.hpp>
#include <boost/dll/detail/aggressive_ptr_cast.hpp>
#include <boost/dll/detail/system_error.hpp>
#include <boost/dll/detail/windows/path_from_handle.hpp>

#include <boost/move/utility.hpp>
#include <boost/swap.hpp>

#include <boost/winapi/dll.hpp>

#ifdef BOOST_HAS_PRAGMA_ONCE
# pragma once
#endif

namespace boost { namespace dll { namespace detail {

class shared_library_impl {
    BOOST_MOVABLE_BUT_NOT_COPYABLE(shared_library_impl)

public:
    typedef boost::winapi::HMODULE_ native_handle_t;

    shared_library_impl() BOOST_NOEXCEPT
        : handle_(NULL)
    {}

    ~shared_library_impl() BOOST_NOEXCEPT {
        unload();
    }

    shared_library_impl(BOOST_RV_REF(shared_library_impl) sl) BOOST_NOEXCEPT
        : handle_(sl.handle_)
    {
        sl.handle_ = NULL;
    }

    shared_library_impl & operator=(BOOST_RV_REF(shared_library_impl) sl) BOOST_NOEXCEPT {
        swap(sl);
        return *this;
    }

<<<<<<< HEAD
    static boost::filesystem::path decorate(const boost::filesystem::path& sl) {
        boost::filesystem::path actual_path = sl;
        actual_path += suffix();
        return actual_path;
    }

    void load(boost::filesystem::path sl, load_mode::type mode, boost::system::error_code &ec) {
=======
    void load(boost::dll::fs::path sl, load_mode::type mode, boost::dll::fs::error_code &ec) {
>>>>>>> 5bac889e
        typedef boost::winapi::DWORD_ native_mode_t;
        unload();

        if (!sl.is_absolute() && !(mode & load_mode::search_system_folders)) {
<<<<<<< HEAD
            boost::system::error_code current_path_ec;
            boost::filesystem::path prog_loc = boost::filesystem::current_path(current_path_ec);
=======

            boost::dll::fs::error_code current_path_ec;
            boost::dll::fs::path prog_loc = boost::dll::fs::current_path(current_path_ec);
>>>>>>> 5bac889e
            if (!current_path_ec) {
                prog_loc /= sl;
                sl.swap(prog_loc);
            }
        }
        mode &= ~load_mode::search_system_folders;

        // Trying to open with appended decorations
        if (!!(mode & load_mode::append_decorations)) {
            mode &= ~load_mode::append_decorations;

<<<<<<< HEAD
            if (load_impl(decorate(sl), static_cast<native_mode_t>(mode), ec)) {
                return;
=======
            handle_ = boost::winapi::LoadLibraryExW((sl.native() + L".dll").c_str(), 0, static_cast<native_mode_t>(mode));
            if (!handle_) {
                // MinGW loves 'lib' prefix and puts it even on Windows platform
                const boost::dll::fs::path load_path = (sl.has_parent_path() ? sl.parent_path() / L"lib" : boost::dll::fs::path(L"lib")).native() + sl.filename().native() + L".dll";
                handle_ = boost::winapi::LoadLibraryExW(
                    load_path.c_str(),
                    0,
                    static_cast<native_mode_t>(mode)
                );
>>>>>>> 5bac889e
            }

            // MinGW loves 'lib' prefix and puts it even on Windows platform.
            const boost::filesystem::path mingw_load_path = (
                sl.has_parent_path()
                ? sl.parent_path() / L"lib"
                : L"lib"
            ).native() + sl.filename().native() + suffix().native();
            if (load_impl(mingw_load_path, static_cast<native_mode_t>(mode), ec)) {
                return;
            }
        }

        // From MSDN: If the string specifies a module name without a path and the
        // file name extension is omitted, the function appends the default library
        // extension .dll to the module name.
        //
        // From experiments: Default library extension appended to the module name even if
        // we have some path. So we do not check for path, only for extension. We can not be sure that
        // such behavior remain across all platforms, so we add L"." by hand.
        if (sl.has_extension()) {
            handle_ = boost::winapi::LoadLibraryExW(sl.c_str(), 0, static_cast<native_mode_t>(mode));
        } else {
            handle_ = boost::winapi::LoadLibraryExW((sl.native() + L".").c_str(), 0, static_cast<native_mode_t>(mode));
        }

        // LoadLibraryExW method is capable of self loading from program_location() path. No special actions
        // must be taken to allow self loading.
        if (!handle_) {
            ec = boost::dll::detail::last_error_code();
        }
    }

    bool is_loaded() const BOOST_NOEXCEPT {
        return (handle_ != 0);
    }

    void unload() BOOST_NOEXCEPT {
        if (handle_) {
            boost::winapi::FreeLibrary(handle_);
            handle_ = 0;
        }
    }

    void swap(shared_library_impl& rhs) BOOST_NOEXCEPT {
        boost::swap(handle_, rhs.handle_);
    }

    boost::dll::fs::path full_module_path(boost::dll::fs::error_code &ec) const {
        return boost::dll::detail::path_from_handle(handle_, ec);
    }

    static boost::dll::fs::path suffix() {
        return L".dll";
    }

    void* symbol_addr(const char* sb, boost::dll::fs::error_code &ec) const BOOST_NOEXCEPT {
        if (is_resource()) {
            // `GetProcAddress` could not be called for libraries loaded with
            // `LOAD_LIBRARY_AS_DATAFILE`, `LOAD_LIBRARY_AS_DATAFILE_EXCLUSIVE`
            // or `LOAD_LIBRARY_AS_IMAGE_RESOURCE`.
            ec = boost::dll::fs::make_error_code(
                boost::dll::fs::errc::operation_not_supported
            );

            return NULL;
        }

        // Judging by the documentation of GetProcAddress
        // there is no version for UNICODE on desktop/server Windows, because
        // names of functions are stored in narrow characters.
        void* const symbol = boost::dll::detail::aggressive_ptr_cast<void*>(
            boost::winapi::get_proc_address(handle_, sb)
        );
        if (symbol == NULL) {
            ec = boost::dll::detail::last_error_code();
        }

        return symbol;
    }

    native_handle_t native() const BOOST_NOEXCEPT {
        return handle_;
    }

private:
    // Returns true if this load attempt should be the last one.
    bool load_impl(const boost::filesystem::path &load_path, boost::winapi::DWORD_ mode, boost::system::error_code &ec) {
        handle_ = boost::winapi::LoadLibraryExW(load_path.c_str(), 0, mode);
        if (handle_) {
            return true;
        }

        ec = boost::dll::detail::last_error_code();
        if (boost::filesystem::exists(load_path)) {
            // decorated path exists : current error is not a bad file descriptor
            return true;
        }

        ec.clear();
        return false;
    }

    bool is_resource() const BOOST_NOEXCEPT {
        return false; /*!!(
            reinterpret_cast<boost::winapi::ULONG_PTR_>(handle_) & static_cast<boost::winapi::ULONG_PTR_>(3)
        );*/
    }

    native_handle_t handle_;
};

}}} // boost::dll::detail

#endif // BOOST_DLL_SHARED_LIBRARY_IMPL_HPP<|MERGE_RESOLUTION|>--- conflicted
+++ resolved
@@ -1,9 +1,5 @@
 // Copyright 2014 Renato Tegon Forti, Antony Polukhin.
-<<<<<<< HEAD
 // Copyright 2015-2019 Antony Polukhin.
-=======
-// Copyright 2015-2018 Antony Polukhin.
->>>>>>> 5bac889e
 //
 // Distributed under the Boost Software License, Version 1.0.
 // (See accompanying file LICENSE_1_0.txt
@@ -54,29 +50,20 @@
         return *this;
     }
 
-<<<<<<< HEAD
-    static boost::filesystem::path decorate(const boost::filesystem::path& sl) {
-        boost::filesystem::path actual_path = sl;
+    static boost::dll::fs::path decorate(const boost::dll::fs::path& sl) {
+        boost::dll::fs::path actual_path = sl;
         actual_path += suffix();
         return actual_path;
     }
 
-    void load(boost::filesystem::path sl, load_mode::type mode, boost::system::error_code &ec) {
-=======
     void load(boost::dll::fs::path sl, load_mode::type mode, boost::dll::fs::error_code &ec) {
->>>>>>> 5bac889e
         typedef boost::winapi::DWORD_ native_mode_t;
         unload();
 
         if (!sl.is_absolute() && !(mode & load_mode::search_system_folders)) {
-<<<<<<< HEAD
-            boost::system::error_code current_path_ec;
-            boost::filesystem::path prog_loc = boost::filesystem::current_path(current_path_ec);
-=======
-
             boost::dll::fs::error_code current_path_ec;
             boost::dll::fs::path prog_loc = boost::dll::fs::current_path(current_path_ec);
->>>>>>> 5bac889e
+
             if (!current_path_ec) {
                 prog_loc /= sl;
                 sl.swap(prog_loc);
@@ -88,24 +75,12 @@
         if (!!(mode & load_mode::append_decorations)) {
             mode &= ~load_mode::append_decorations;
 
-<<<<<<< HEAD
             if (load_impl(decorate(sl), static_cast<native_mode_t>(mode), ec)) {
                 return;
-=======
-            handle_ = boost::winapi::LoadLibraryExW((sl.native() + L".dll").c_str(), 0, static_cast<native_mode_t>(mode));
-            if (!handle_) {
-                // MinGW loves 'lib' prefix and puts it even on Windows platform
-                const boost::dll::fs::path load_path = (sl.has_parent_path() ? sl.parent_path() / L"lib" : boost::dll::fs::path(L"lib")).native() + sl.filename().native() + L".dll";
-                handle_ = boost::winapi::LoadLibraryExW(
-                    load_path.c_str(),
-                    0,
-                    static_cast<native_mode_t>(mode)
-                );
->>>>>>> 5bac889e
             }
 
             // MinGW loves 'lib' prefix and puts it even on Windows platform.
-            const boost::filesystem::path mingw_load_path = (
+            const boost::dll::fs::path mingw_load_path = (
                 sl.has_parent_path()
                 ? sl.parent_path() / L"lib"
                 : L"lib"
@@ -189,14 +164,14 @@
 
 private:
     // Returns true if this load attempt should be the last one.
-    bool load_impl(const boost::filesystem::path &load_path, boost::winapi::DWORD_ mode, boost::system::error_code &ec) {
+    bool load_impl(const boost::dll::fs::path &load_path, boost::winapi::DWORD_ mode, boost::dll::fs::error_code &ec) {
         handle_ = boost::winapi::LoadLibraryExW(load_path.c_str(), 0, mode);
         if (handle_) {
             return true;
         }
 
         ec = boost::dll::detail::last_error_code();
-        if (boost::filesystem::exists(load_path)) {
+        if (boost::dll::fs::exists(load_path)) {
             // decorated path exists : current error is not a bad file descriptor
             return true;
         }
